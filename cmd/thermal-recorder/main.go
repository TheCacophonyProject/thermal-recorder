--- conflicted
+++ resolved
@@ -46,7 +46,6 @@
 type Args struct {
 	ConfigFile         string `arg:"-c,--config" help:"path to configuration file"`
 	UploaderConfigFile string `arg:"-u,--uploader-config" help:"path to uploader config file"`
-	LocationFile       string `arg:"-l, --location" help:"path to location file"`
 	Timestamps         bool   `arg:"-t,--timestamps" help:"include timestamps in log output"`
 	TestCptvFile       string `arg:"-f, --testfile" help:"Run a CPTV file through to see what the results are"`
 	Verbose            bool   `arg:"-v, --verbose" help:"Make logging more verbose"`
@@ -61,11 +60,7 @@
 	var args Args
 	args.ConfigFile = "/etc/thermal-recorder.yaml"
 	args.UploaderConfigFile = "/etc/thermal-uploader.yaml"
-<<<<<<< HEAD
 	args.LocationConfigFile = location.DefaultConfig()
-=======
-	args.LocationFile = "/etc/cacophony/location.yaml"
->>>>>>> 7070a822
 	arg.MustParse(&args)
 	return args
 }
@@ -85,11 +80,8 @@
 	}
 
 	log.Printf("running version: %s", version)
-<<<<<<< HEAD
 	conf, err := ParseConfigFiles(args.ConfigFile, args.UploaderConfigFile, args.LocationConfigFile)
-=======
-	conf, err := ParseConfigFiles(args.ConfigFile, args.UploaderConfigFile, args.LocationFile)
->>>>>>> 7070a822
+
 	if err != nil {
 		return err
 	}
@@ -195,6 +187,8 @@
 	log.Printf("minimum disk space: %d", conf.MinDiskSpace)
 	log.Printf("motion: %+v", conf.Motion)
 	log.Printf("throttler: %+v", conf.Throttler)
+	log.Printf("location latitude: %v", conf.Location.Latitude)
+	log.Printf("location longitude: %v", conf.Location.Longitude)
 	if conf.Recorder.UseSunriseSunsetWindow {
 		log.Printf("recording window using sunrise sunset with delay of %v minutes", conf.Recorder.SunriseSunsetDelay)
 	} else if !conf.Recorder.WindowStart.IsZero() {
