// thermal-recorder - record thermal video footage of warm moving objects
//  Copyright (C) 2018, The Cacophony Project
//
// This program is free software: you can redistribute it and/or modify
// it under the terms of the GNU General Public License as published by
// the Free Software Foundation, either version 3 of the License, or
// (at your option) any later version.
//
// This program is distributed in the hope that it will be useful,
// but WITHOUT ANY WARRANTY; without even the implied warranty of
// MERCHANTABILITY or FITNESS FOR A PARTICULAR PURPOSE.  See the
// GNU General Public License for more details.
//
// You should have received a copy of the GNU General Public License
// along with this program. If not, see <http://www.gnu.org/licenses/>.

package main

import (
	"io/ioutil"
	"os"

	"github.com/TheCacophonyProject/thermal-recorder/location"
	yaml "gopkg.in/yaml.v2"

	"github.com/TheCacophonyProject/thermal-recorder/motion"
	"github.com/TheCacophonyProject/thermal-recorder/recorder"
	"github.com/TheCacophonyProject/thermal-recorder/throttle"
)

type Config struct {
	DeviceName   string
	FrameInput   string `yaml:"frame-input"`
	OutputDir    string `yaml:"output-dir"`
	MinDiskSpace uint64 `yaml:"min-disk-space"`
	Recorder     recorder.RecorderConfig
	Motion       motion.MotionConfig
	Turret       TurretConfig
	Throttler    throttle.ThrottlerConfig
<<<<<<< HEAD
	Location     location.LocationConfig
=======
	Latitude     float32
	Longitude    float32
>>>>>>> 7070a822
}

type ServoConfig struct {
	Active   bool    `yaml:"active"`
	MinAng   float64 `yaml:"min-ang"`
	MaxAng   float64 `yaml:"max-ang"`
	StartAng float64 `yaml:"start-ang"`
	Pin      string  `yaml:"pin"`
}

type TurretConfig struct {
	Active bool        `yaml:"active"`
	PID    []float64   `yaml:"pid"`
	ServoX ServoConfig `yaml:"servo-x"`
	ServoY ServoConfig `yaml:"servo-y"`
}

type uploaderConfig struct {
	DeviceName string `yaml:"device-name"`
}

// locationConfig is a struct to store our location values in.
type locationConfig struct {
	Latitude  float32 `yaml:"latitude"`
	Longitude float32 `yaml:"longitude"`
}

func (conf *Config) Validate() error {
	if err := conf.Recorder.Validate(); err != nil {
		return err
	}

	if err := conf.Motion.Validate(); err != nil {
		return err
	}

	if err := conf.Location.Validate(); err != nil {
		return err
	}

	return nil
}

var defaultUploaderConfig = uploaderConfig{
	DeviceName: "",
}

var defaultConfig = Config{
	FrameInput:   "/var/run/lepton-frames",
	OutputDir:    "/var/spool/cptv",
	MinDiskSpace: 200,
	Recorder:     recorder.DefaultRecorderConfig(),
	Motion:       motion.DefaultMotionConfig(),
	Throttler:    throttle.DefaultThrottlerConfig(),
	Location:     location.DefaultLocationConfig(),
	Turret: TurretConfig{
		Active: false,
		PID:    []float64{0.05, 0, 0},
		ServoX: ServoConfig{
			Active:   false,
			Pin:      "17",
			MaxAng:   160,
			MinAng:   20,
			StartAng: 90,
		},
		ServoY: ServoConfig{
			Active:   false,
			Pin:      "18",
			MaxAng:   160,
			MinAng:   20,
			StartAng: 90,
		},
	},
}

<<<<<<< HEAD
=======
// ParseLocationFile retrieves values from the location data file.
func parseLocationFile(filepath string) (*locationConfig, error) {

	// Create a default location config
	location := &locationConfig{}

	inBuf, err := ioutil.ReadFile(filepath)
	if os.IsNotExist(err) {
		return location, nil
	} else if err != nil {
		return nil, err
	}

	if err := yaml.Unmarshal(inBuf, location); err != nil {
		return nil, err
	}
	return location, nil
}

>>>>>>> 7070a822
func ParseConfigFiles(recorderFilename, uploaderFilename, locationFileName string) (*Config, error) {
	buf, err := ioutil.ReadFile(recorderFilename)
	if err != nil {
		return nil, err
	}
	uploaderBuf, err := ioutil.ReadFile(uploaderFilename)
	if err != nil {
		return nil, err
	}
<<<<<<< HEAD
	locationBuf, _ := ioutil.ReadFile(locationFileName)

	return ParseConfig(buf, uploaderBuf, locationBuf)
}

func ParseConfig(buf, uploaderBuf, locationBuf []byte) (*Config, error) {
=======
	return ParseConfig(buf, uploaderBuf, locationFileName)
}

func ParseConfig(buf, uploaderBuf []byte, locationFileName string) (*Config, error) {
>>>>>>> 7070a822
	conf := defaultConfig
	if err := yaml.Unmarshal(buf, &conf); err != nil {
		return nil, err
	}
	uploaderConf := defaultUploaderConfig
	if err := yaml.Unmarshal(uploaderBuf, &uploaderConf); err != nil {
		return nil, err
	}
<<<<<<< HEAD
=======
	location, err := parseLocationFile(locationFileName)
	if err != nil {
		return nil, err
	}

	conf.Latitude = location.Latitude
	conf.Longitude = location.Longitude
>>>>>>> 7070a822
	conf.DeviceName = uploaderConf.DeviceName

	if err := yaml.Unmarshal(locationBuf, &conf.Location); err != nil {
		return nil, err
	}

	if err := conf.Validate(); err != nil {
		return nil, err
	}

	return &conf, nil
}<|MERGE_RESOLUTION|>--- conflicted
+++ resolved
@@ -18,7 +18,6 @@
 
 import (
 	"io/ioutil"
-	"os"
 
 	"github.com/TheCacophonyProject/thermal-recorder/location"
 	yaml "gopkg.in/yaml.v2"
@@ -37,12 +36,7 @@
 	Motion       motion.MotionConfig
 	Turret       TurretConfig
 	Throttler    throttle.ThrottlerConfig
-<<<<<<< HEAD
 	Location     location.LocationConfig
-=======
-	Latitude     float32
-	Longitude    float32
->>>>>>> 7070a822
 }
 
 type ServoConfig struct {
@@ -62,12 +56,6 @@
 
 type uploaderConfig struct {
 	DeviceName string `yaml:"device-name"`
-}
-
-// locationConfig is a struct to store our location values in.
-type locationConfig struct {
-	Latitude  float32 `yaml:"latitude"`
-	Longitude float32 `yaml:"longitude"`
 }
 
 func (conf *Config) Validate() error {
@@ -118,28 +106,6 @@
 	},
 }
 
-<<<<<<< HEAD
-=======
-// ParseLocationFile retrieves values from the location data file.
-func parseLocationFile(filepath string) (*locationConfig, error) {
-
-	// Create a default location config
-	location := &locationConfig{}
-
-	inBuf, err := ioutil.ReadFile(filepath)
-	if os.IsNotExist(err) {
-		return location, nil
-	} else if err != nil {
-		return nil, err
-	}
-
-	if err := yaml.Unmarshal(inBuf, location); err != nil {
-		return nil, err
-	}
-	return location, nil
-}
-
->>>>>>> 7070a822
 func ParseConfigFiles(recorderFilename, uploaderFilename, locationFileName string) (*Config, error) {
 	buf, err := ioutil.ReadFile(recorderFilename)
 	if err != nil {
@@ -149,19 +115,13 @@
 	if err != nil {
 		return nil, err
 	}
-<<<<<<< HEAD
 	locationBuf, _ := ioutil.ReadFile(locationFileName)
 
 	return ParseConfig(buf, uploaderBuf, locationBuf)
 }
 
 func ParseConfig(buf, uploaderBuf, locationBuf []byte) (*Config, error) {
-=======
-	return ParseConfig(buf, uploaderBuf, locationFileName)
-}
 
-func ParseConfig(buf, uploaderBuf []byte, locationFileName string) (*Config, error) {
->>>>>>> 7070a822
 	conf := defaultConfig
 	if err := yaml.Unmarshal(buf, &conf); err != nil {
 		return nil, err
@@ -170,16 +130,7 @@
 	if err := yaml.Unmarshal(uploaderBuf, &uploaderConf); err != nil {
 		return nil, err
 	}
-<<<<<<< HEAD
-=======
-	location, err := parseLocationFile(locationFileName)
-	if err != nil {
-		return nil, err
-	}
 
-	conf.Latitude = location.Latitude
-	conf.Longitude = location.Longitude
->>>>>>> 7070a822
 	conf.DeviceName = uploaderConf.DeviceName
 
 	if err := yaml.Unmarshal(locationBuf, &conf.Location); err != nil {
