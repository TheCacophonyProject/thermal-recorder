# This file is autogenerated, do not edit; changes may be undone by the next 'dep ensure'.


[[projects]]
  branch = "master"
  name = "github.com/TheCacophonyProject/go-cptv"
  packages = ["."]
  revision = "367f84db37395791ec264f2b35e459189a669811"

[[projects]]
  branch = "master"
  name = "github.com/TheCacophonyProject/lepton3"
  packages = ["."]
  revision = "0c95c62d48b541b68f3764ef2f953cee440d2b46"

[[projects]]
  branch = "master"
  name = "github.com/alexflint/go-arg"
  packages = ["."]
  revision = "f7c0423bd11ee80ab81d25c6d46f492998af8547"

[[projects]]
  branch = "master"
  name = "github.com/alexflint/go-scalar"
  packages = ["."]
  revision = "e80c3b7ed292b052c7083b6fd7154a8422c33f65"

[[projects]]
  name = "github.com/coreos/go-systemd"
  packages = ["daemon"]
  revision = "39ca1b05acc7ad1220e09f133283b8859a8b71ab"
  version = "v17"

[[projects]]
  name = "github.com/davecgh/go-spew"
  packages = ["spew"]
  revision = "8991bc29aa16c548c550c7ff78260e27b9ab7c73"
  version = "v1.1.1"

[[projects]]
  branch = "master"
  name = "github.com/felixge/pidctrl"
  packages = ["."]
  revision = "7b13bcae7243fe17bbeb7dd5cd8b26675c8db048"

[[projects]]
  name = "github.com/godbus/dbus"
  packages = [".","introspect"]
  revision = "a389bdde4dd695d414e47b755e95e72b7826432c"
  version = "v4.1.0"

[[projects]]
  name = "github.com/pmezard/go-difflib"
  packages = ["difflib"]
  revision = "792786c7400a136282c1664665ae0a8db921c6c2"
  version = "v1.0.0"

[[projects]]
  name = "github.com/stretchr/testify"
  packages = ["assert","require"]
  revision = "f35b8ab0b5a2cef36673838d662e249dd9c94686"
  version = "v1.2.2"

[[projects]]
  branch = "master"
  name = "golang.org/x/net"
  packages = ["context"]
  revision = "8a410e7b638dca158bf9e766925842f6651ff828"

[[projects]]
  branch = "v2"
  name = "gopkg.in/tomb.v2"
  packages = ["."]
  revision = "d5d1b5820637886def9eef33e03a27a9f166942c"

[[projects]]
  name = "gopkg.in/yaml.v2"
  packages = ["."]
  revision = "5420a8b6744d3b0345ab293f6fcba19c978f1183"
  version = "v2.2.1"

[[projects]]
  branch = "v2"
  name = "periph.io/x/periph"
  packages = [".","conn","conn/gpio","conn/gpio/gpioreg","conn/i2c","conn/i2c/i2creg","conn/mmr","conn/pin","conn/pin/pinreg","conn/spi","conn/spi/spireg","devices","devices/lepton/cci","devices/lepton/internal","host","host/allwinner","host/bcm283x","host/chip","host/cpu","host/distro","host/fs","host/odroidc1","host/pine64","host/pmem","host/rpi","host/sysfs","host/videocore"]
  revision = "d06ef89e37e829cc301f5babee628e6c6e36d7c5"
  source = "https://github.com/TheCacophonyProject/periph.git"

[solve-meta]
  analyzer-name = "dep"
  analyzer-version = 1
<<<<<<< HEAD
  inputs-digest = "0369fca3a0792f0c0b34cb0d49c69d75ac60c08bddc18f166805190363a09d2d"
=======
  inputs-digest = "995549e4f18b081ebabce73b49c94c1fea31e107b81ba5c587934f8db976aff8"
>>>>>>> 8d2df7f5
  solver-name = "gps-cdcl"
  solver-version = 1<|MERGE_RESOLUTION|>--- conflicted
+++ resolved
@@ -5,7 +5,7 @@
   branch = "master"
   name = "github.com/TheCacophonyProject/go-cptv"
   packages = ["."]
-  revision = "367f84db37395791ec264f2b35e459189a669811"
+  revision = "c20b943db215789bbfddbea1e7a2a08f128b94e7"
 
 [[projects]]
   branch = "master"
@@ -34,8 +34,8 @@
 [[projects]]
   name = "github.com/davecgh/go-spew"
   packages = ["spew"]
-  revision = "8991bc29aa16c548c550c7ff78260e27b9ab7c73"
-  version = "v1.1.1"
+  revision = "346938d642f2ec3594ed81d874461961cd0faa76"
+  version = "v1.1.0"
 
 [[projects]]
   branch = "master"
@@ -65,7 +65,7 @@
   branch = "master"
   name = "golang.org/x/net"
   packages = ["context"]
-  revision = "8a410e7b638dca158bf9e766925842f6651ff828"
+  revision = "4cb1c02c05b0e749b0365f61ae859a8e0cfceed9"
 
 [[projects]]
   branch = "v2"
@@ -89,10 +89,6 @@
 [solve-meta]
   analyzer-name = "dep"
   analyzer-version = 1
-<<<<<<< HEAD
-  inputs-digest = "0369fca3a0792f0c0b34cb0d49c69d75ac60c08bddc18f166805190363a09d2d"
-=======
   inputs-digest = "995549e4f18b081ebabce73b49c94c1fea31e107b81ba5c587934f8db976aff8"
->>>>>>> 8d2df7f5
   solver-name = "gps-cdcl"
   solver-version = 1