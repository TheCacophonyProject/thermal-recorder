// Copyright 2017 The Cacophony Project. All rights reserved.
// Use of this source code is governed by the Apache License Version 2.0;
// see the LICENSE file for further details.

package main

import (
	"errors"
	"io/ioutil"
	"time"

	yaml "gopkg.in/yaml.v2"
)

type Config struct {
<<<<<<< HEAD
	SPISpeed  int64        `yaml:"spi-speed"`
	PowerPin  string       `yaml:"power-pin"`
	OutputDir string       `yaml:"output-dir"`
	MinSecs   int          `yaml:"min-secs"`
	MaxSecs   int          `yaml:"max-secs"`
	Motion    MotionConfig `yaml:"motion"`
	LEDs      LEDsConfig   `yaml:"leds"`
}

type MotionConfig struct {
	TempThresh        uint16 `yaml:"temp-thresh"`
	DeltaThresh       uint16 `yaml:"delta-thresh"`
	CountThresh       int    `yaml:"count-thresh"`
	NonzeroMaxPercent int    `yaml:"nonzero-max-percent"`
=======
	SPISpeed    int64
	PowerPin    string
	OutputDir   string
	MinSecs     int
	MaxSecs     int
	WindowStart time.Time
	WindowEnd   time.Time
	Motion      MotionConfig
>>>>>>> 9a625e39
}

type LEDsConfig struct {
	Recording string `yaml:"recording"`
	Running   string `yaml:"running"`
}

func (conf *Config) Validate() error {
	if conf.MaxSecs < conf.MinSecs {
		return errors.New("max-secs should be larger than min-secs")
	}
	if conf.WindowStart.IsZero() && !conf.WindowEnd.IsZero() {
		return errors.New("window-end is set but window-start isn't")
	}
	if !conf.WindowStart.IsZero() && conf.WindowEnd.IsZero() {
		return errors.New("window-start is set but window-end isn't")
	}
	if err := conf.Motion.Validate(); err != nil {
		return err
	}
	return nil
}

type MotionConfig struct {
	TempThresh        uint16 `yaml:"temp-thresh"`
	DeltaThresh       uint16 `yaml:"delta-thresh"`
	CountThresh       int    `yaml:"count-thresh"`
	NonzeroMaxPercent int    `yaml:"nonzero-max-percent"`
}

func (conf *MotionConfig) Validate() error {
	if conf.NonzeroMaxPercent < 1 || conf.NonzeroMaxPercent > 100 {
		return errors.New("nonzero-max-percent should be in range 1 - 100")
	}
	return nil
}

type rawConfig struct {
	SPISpeed    int64        `yaml:"spi-speed"`
	PowerPin    string       `yaml:"power-pin"`
	OutputDir   string       `yaml:"output-dir"`
	MinSecs     int          `yaml:"min-secs"`
	MaxSecs     int          `yaml:"max-secs"`
	WindowStart string       `yaml:"window-start"`
	WindowEnd   string       `yaml:"window-end"`
	Motion      MotionConfig `yaml:"motion"`
}

var defaultConfig = rawConfig{
	SPISpeed:  2500000,
	PowerPin:  "GPIO23",
	OutputDir: "/var/spool/cptv",
	MinSecs:   10,
	MaxSecs:   600,
	Motion: MotionConfig{
		TempThresh:        3000,
		DeltaThresh:       30,
		CountThresh:       5,
		NonzeroMaxPercent: 50,
	},
	LEDs: LEDsConfig{
		Recording: "GPIO20",
		Running:   "GPIO21",
	},
}

func ParseConfigFile(filename string) (*Config, error) {
	buf, err := ioutil.ReadFile(filename)
	if err != nil {
		return nil, err
	}
	return ParseConfig(buf)
}

func ParseConfig(buf []byte) (*Config, error) {
	raw := defaultConfig
	if err := yaml.Unmarshal(buf, &raw); err != nil {
		return nil, err
	}

	conf := &Config{
		SPISpeed:  raw.SPISpeed,
		PowerPin:  raw.PowerPin,
		OutputDir: raw.OutputDir,
		MinSecs:   raw.MinSecs,
		MaxSecs:   raw.MaxSecs,
		Motion:    raw.Motion,
	}

	const timeOnly = "15:04"
	if raw.WindowStart != "" {
		t, err := time.Parse(timeOnly, raw.WindowStart)
		if err != nil {
			return nil, errors.New("invalid window-start")
		}
		conf.WindowStart = t
	}
	if raw.WindowEnd != "" {
		t, err := time.Parse(timeOnly, raw.WindowEnd)
		if err != nil {
			return nil, errors.New("invalid window-end")
		}
		conf.WindowEnd = t
	}

	if err := conf.Validate(); err != nil {
		return nil, err
	}

	return conf, nil
}<|MERGE_RESOLUTION|>--- conflicted
+++ resolved
@@ -13,22 +13,6 @@
 )
 
 type Config struct {
-<<<<<<< HEAD
-	SPISpeed  int64        `yaml:"spi-speed"`
-	PowerPin  string       `yaml:"power-pin"`
-	OutputDir string       `yaml:"output-dir"`
-	MinSecs   int          `yaml:"min-secs"`
-	MaxSecs   int          `yaml:"max-secs"`
-	Motion    MotionConfig `yaml:"motion"`
-	LEDs      LEDsConfig   `yaml:"leds"`
-}
-
-type MotionConfig struct {
-	TempThresh        uint16 `yaml:"temp-thresh"`
-	DeltaThresh       uint16 `yaml:"delta-thresh"`
-	CountThresh       int    `yaml:"count-thresh"`
-	NonzeroMaxPercent int    `yaml:"nonzero-max-percent"`
-=======
 	SPISpeed    int64
 	PowerPin    string
 	OutputDir   string
@@ -37,7 +21,7 @@
 	WindowStart time.Time
 	WindowEnd   time.Time
 	Motion      MotionConfig
->>>>>>> 9a625e39
+	LEDs        LEDsConfig
 }
 
 type LEDsConfig struct {
@@ -84,6 +68,7 @@
 	WindowStart string       `yaml:"window-start"`
 	WindowEnd   string       `yaml:"window-end"`
 	Motion      MotionConfig `yaml:"motion"`
+	LEDs        LEDsConfig   `yaml:"leds"`
 }
 
 var defaultConfig = rawConfig{
@@ -125,6 +110,7 @@
 		MinSecs:   raw.MinSecs,
 		MaxSecs:   raw.MaxSecs,
 		Motion:    raw.Motion,
+		LEDs:      raw.LEDs,
 	}
 
 	const timeOnly = "15:04"
